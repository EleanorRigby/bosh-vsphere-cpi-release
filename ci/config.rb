$pipeline.pool('5.5') do |pool|
  pool.params = {
    RSPEC_FLAGS: [
      '--tag ~log_creds',
      '--tag ~nsx_transformers',
      '--tag ~nsx_vsphere',
      '--tag ~replicate_stemcell_two_threads',
      '--tag ~vsan_datastore',
      '--tag ~network_management'
    ].join(' '),
    NSXT_SKIP_SSL_VERIFY: "true"
  }
end

$pipeline.pool('6.0') do |pool|
  pool.params = {
    RSPEC_FLAGS: [
      '--tag ~nsx_vsphere',
      '--tag ~nsxt_2',
      '--tag ~nsxt_21',
<<<<<<< HEAD
      '--tag ~network_management'
=======
>>>>>>> d16c910b
    ].join(' '),
    NSXT_SKIP_SSL_VERIFY: "true"
  }
end

$pipeline.pool('6.0-NSXV') do |pool|
  pool.params = {
    RSPEC_FLAGS: ['--tag nsx_vsphere','--tag ~network_management'].join(' '),
    NSXT_SKIP_SSL_VERIFY: "true"
  }
end

$pipeline.pool('6.5') do |pool|
  pool.params = {
    RSPEC_FLAGS: [
      '--tag ~disk_migration',
      '--tag ~nsx_vsphere',
<<<<<<< HEAD
      '--tag ~network_management',
=======
>>>>>>> d16c910b
      '--tag ~nsxt_21'
    ].join(' '),
    NSXT_SKIP_SSL_VERIFY: "true"
  }
end

$pipeline.pool('6.5-NSXV') do |pool|
  pool.params = {
    RSPEC_FLAGS: [
      '--tag nsx_vsphere',
      '--tag ~network_management'].join(' '),
    NSXT_SKIP_SSL_VERIFY: "true"
  }
end

$pipeline.pool('6.5-NSXT21') do |pool|
  pool.params = {
    RSPEC_FLAGS: [
      '--tag nsxt_21',
      '--tag network_management'
    ].join(' '),
    NSXT_SKIP_SSL_VERIFY: "true"
  }
end

$pipeline.pool('6.5-NSXT21') do |pool|
  pool.params = {
    RSPEC_FLAGS: [
      '--tag nsxt_21'
    ].join(' '),
    NSXT_SKIP_SSL_VERIFY: "true"
  }
end

$pipeline.pool('6.7-NSXT22') do |pool|
  pool.params = {
    RSPEC_FLAGS: [
      '--tag ~disk_migration',
      '--tag ~nsx_vsphere',
<<<<<<< HEAD
      '--tag ~network_management'
    ].join(' ')
=======
      '--tag ~host_maintenance '
    ].join(' '),
    NSXT_SKIP_SSL_VERIFY: "true"
>>>>>>> d16c910b
  }
end<|MERGE_RESOLUTION|>--- conflicted
+++ resolved
@@ -18,10 +18,7 @@
       '--tag ~nsx_vsphere',
       '--tag ~nsxt_2',
       '--tag ~nsxt_21',
-<<<<<<< HEAD
       '--tag ~network_management'
-=======
->>>>>>> d16c910b
     ].join(' '),
     NSXT_SKIP_SSL_VERIFY: "true"
   }
@@ -29,7 +26,10 @@
 
 $pipeline.pool('6.0-NSXV') do |pool|
   pool.params = {
-    RSPEC_FLAGS: ['--tag nsx_vsphere','--tag ~network_management'].join(' '),
+    RSPEC_FLAGS: [
+      '--tag nsx_vsphere',
+      '--tag ~network_management'
+    ].join(' '),
     NSXT_SKIP_SSL_VERIFY: "true"
   }
 end
@@ -39,11 +39,8 @@
     RSPEC_FLAGS: [
       '--tag ~disk_migration',
       '--tag ~nsx_vsphere',
-<<<<<<< HEAD
+      '--tag ~nsxt_21',
       '--tag ~network_management',
-=======
->>>>>>> d16c910b
-      '--tag ~nsxt_21'
     ].join(' '),
     NSXT_SKIP_SSL_VERIFY: "true"
   }
@@ -53,7 +50,8 @@
   pool.params = {
     RSPEC_FLAGS: [
       '--tag nsx_vsphere',
-      '--tag ~network_management'].join(' '),
+      '--tag ~network_management'
+    ].join(' '),
     NSXT_SKIP_SSL_VERIFY: "true"
   }
 end
@@ -82,13 +80,9 @@
     RSPEC_FLAGS: [
       '--tag ~disk_migration',
       '--tag ~nsx_vsphere',
-<<<<<<< HEAD
+      '--tag ~host_maintenance',
       '--tag ~network_management'
-    ].join(' ')
-=======
-      '--tag ~host_maintenance '
     ].join(' '),
     NSXT_SKIP_SSL_VERIFY: "true"
->>>>>>> d16c910b
   }
 end